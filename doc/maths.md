--- conflicted
+++ resolved
@@ -1854,24 +1854,17 @@
 <a name="torch.potrf"></a>
 ### torch.potrf([res,] A [, 'U' or 'L'] ) ###
 
-<<<<<<< HEAD
-Cholesky Decomposition of 2D tensor `A`. Matrix `A` has to be a positive-definite and either symmetric or complex Hermitian.
+Cholesky Decomposition of 2D tensor `A`.
+The matrix `A` has to be a positive-definite and either symmetric or complex Hermitian.
 
 The factorization has the form
-=======
-Cholesky Decomposition of 2D `Tensor` `A`.
-Matrix `A` has to be a positive-definite and either symetric or complex Hermitian.
-
-Optional character `uplo` = {'U', 'L'} specifies whether the upper or lower triangular decomposition should be returned.
-By default, `uplo` = 'U'.
->>>>>>> 4d5a0148
 
      A = U**T * U,   if UPLO = 'U', or
      A = L  * L**T,  if UPLO = 'L',
 
 where `U` is an upper triangular matrix and `L` is lower triangular.
 
-The optional character `uplo` = {'U', 'L'} specifies whether the upper or lower triangular decomposition should be returned. By default, `uplo` = 'U'.
+The optional character `uplo` = {'U', 'L'} specifies whether the upper or lower triangulardecomposition should be returned. By default, `uplo` = 'U'.
 
 `U = torch.potrf(A, 'U')` returns the upper triangular Cholesky decomposition of `A`.
 
@@ -1906,7 +1899,6 @@
 [torch.DoubleTensor of size 5x5]
 ```
 
-<<<<<<< HEAD
 <a name="torch.pstrf"></a>
 ### torch.pstrf([res, piv, ] A [, 'U' or 'L'] ) ###
 
@@ -1967,8 +1959,6 @@
 > (Ap - A):norm()
 1.5731560566382e-16
 ```
-=======
->>>>>>> 4d5a0148
 
 <a name="torch.potrs"></a>
 ### torch.potrs([res,] B, chol [, 'U' or 'L'] ) ###
